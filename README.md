# Getting Started Examples
## Solace JMS API

These tutorials will get you up to speed and sending messages with Solace technology as quickly as possible. There are two ways you can get started:

- If your company has Solace message routers deployed, contact your middleware team to obtain the host name or IP address of a Solace message router to test against, a username and password to access it, and a VPN in which you can produce and consume messages.
- If you do not have access to a Solace message router, you will need to go through the “[Set up a VMR](http://dev.solacesystems.com/get-started/vmr-setup-tutorials/setting-up-solace-vmr/)” tutorial to download and install the software.

## Contents

This repository contains code and matching tutorial walk throughs for basic Solace messaging patterns. For a nice introduction to the Solace API and associated tutorials, check out the [Getting Started Home Page](https://solacesamples.github.io/solace-samples-jms/).

See the individual tutorials for details:

- [Publish/Subscribe](https://solacesamples.github.io/solace-samples-jms/publish-subscribe): Learn how to set up pub/sub messaging on a Solace VMR.
- [Persistence](https://solacesamples.github.io/solace-samples-jms/persistence-with-queues): Learn how to set up persistence for guaranteed delivery.
- [Request/Reply](https://solacesamples.github.io/solace-samples-jms/request-reply): Learn how to set up request/reply messaging.
- [Confirmed Delivery](https://solacesamples.github.io/solace-samples-jms/confirmed-delivery): Learn how to confirm that your messages are received by a Solace message router.
- [Topic to Queue Mapping](https://solacesamples.github.io/solace-samples-jms/topic-to-queue-mapping): Learn how to map existing topics to Solace queues.

## Prerequisites

This tutorial requires the Solace JMS API library. Download the JMS API library to your computer from [here](http://dev.solacesystems.com/downloads/).

## Build the Samples

Copy the contents of the `sol-jms-VERSION/lib` directory from the Java API library to a `libs` sub-directory in your `solace-samples-jms` project.

In the following command line replace `VERSION` with the Solace API version you downloaded. For example:

  1. clone this GitHub repository
  1. `cd solace-samples-jms`
  1. `mkdir libs`
  1. `cp  ../sol-jms-VERSION/lib/* libs`
  1. `./gradlew assemble`

## Running the Samples

To try individual samples, build the project from source and then run samples like the following:

    ./build/staged/bin/topicPublisher <msg_backbone_ip:port>

The individual tutorials linked above provide full details which can walk you through the samples, what they do, and how to correctly run them to explore Solace messaging.

## Exploring the Samples

### Setting up your preferred IDE

Using a modern Java IDE provides cool productivity features like auto-completion, on-the-fly compilation, assisted refactoring and debugging which can be useful when you're exploring the samples and even modifying the samples. Follow the steps below for your preferred IDE.

#### Using Eclipse

To generate Eclipse metadata (.classpath and .project files), do the following:

    ./gradlew eclipse

Once complete, you may then import the projects into Eclipse as usual:

 *File -> Import -> Existing projects into workspace*

Browse to the *'solace-samples-jms'* root directory. All projects should import
free of errors.

#### Using IntelliJ IDEA

To generate IDEA metadata (.iml and .ipr files), do the following:

    ./gradlew idea

## Contributing

Please read [CONTRIBUTING.md](CONTRIBUTING.md) for details on our code of conduct, and the process for submitting pull requests to us.

## Authors

See the list of [contributors](https://github.com/SolaceSamples/solace-samples-jms/contributors) who participated in this project.

## License

This project is licensed under the Apache License, Version 2.0. - See the [LICENSE](LICENSE) file for details.

## Resources

For more information try these resources:

<<<<<<< HEAD
- The Solace Developer Portal website at: http://dev.solacesystems.com/
- Get a better understanding of [Solace technology.](http://dev.solacesystems.com/tech/)
- Check out the [Solace blog](http://dev.solacesystems.com/blog/) for other interesting discussions around Solace technology
- Ask the [Solace community.](http://dev.solacesystems.com/community/)
=======
- The Solace Developer Portal website at: http://dev.solace.com
- Get a better understanding of [Solace technology](http://dev.solace.com/tech/).
- Check out the [Solace blog](http://dev.solace.com/blog/) for other interesting discussions around Solace technology
- Ask the [Solace community.](http://dev.solace.com/community/)
>>>>>>> 9f0fc587
<|MERGE_RESOLUTION|>--- conflicted
+++ resolved
@@ -83,14 +83,7 @@
 
 For more information try these resources:
 
-<<<<<<< HEAD
-- The Solace Developer Portal website at: http://dev.solacesystems.com/
-- Get a better understanding of [Solace technology.](http://dev.solacesystems.com/tech/)
-- Check out the [Solace blog](http://dev.solacesystems.com/blog/) for other interesting discussions around Solace technology
-- Ask the [Solace community.](http://dev.solacesystems.com/community/)
-=======
 - The Solace Developer Portal website at: http://dev.solace.com
 - Get a better understanding of [Solace technology](http://dev.solace.com/tech/).
 - Check out the [Solace blog](http://dev.solace.com/blog/) for other interesting discussions around Solace technology
-- Ask the [Solace community.](http://dev.solace.com/community/)
->>>>>>> 9f0fc587
+- Ask the [Solace community.](http://dev.solace.com/community/)