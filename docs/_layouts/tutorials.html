---
layout: tutorial-default
---

<section class="docs">
  <div class="container">
<<<<<<< HEAD
    <div class="article-container">
      <article>
        <div class="heading">
=======
    <div class="article-container solace-cloud-padding">
      <article>
        <div class="heading solace-cloud-space">
>>>>>>> f796b3fe
          <img src="{{ site.baseurl }}/images/{{ page.icon }}" alt="{{ page.title }}" />
          <h1>{{ page.title }}</h1>
        </div>
        {{ content }}
      </article>
      <aside>
        {% include toc.html %}
      </aside>
    </div>
  </div>
</section><|MERGE_RESOLUTION|>--- conflicted
+++ resolved
@@ -4,15 +4,9 @@
 
 <section class="docs">
   <div class="container">
-<<<<<<< HEAD
-    <div class="article-container">
-      <article>
-        <div class="heading">
-=======
     <div class="article-container solace-cloud-padding">
       <article>
         <div class="heading solace-cloud-space">
->>>>>>> f796b3fe
           <img src="{{ site.baseurl }}/images/{{ page.icon }}" alt="{{ page.title }}" />
           <h1>{{ page.title }}</h1>
         </div>
